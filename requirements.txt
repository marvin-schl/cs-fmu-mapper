asyncua
FMPy
inquirer
matplotlib
numpy
pandas
# PyFMI==2.11.0 -> Installation only via conda possible 
<<<<<<< HEAD
PyYAML==6.0.1
tqdm==4.66.2
omegaconf>=2.4.0.dev3
jinja2>=3.1.2

=======
PyYAML
tqdm

>>>>>>> 0365c036
<|MERGE_RESOLUTION|>--- conflicted
+++ resolved
@@ -1,18 +1,11 @@
-asyncua
-FMPy
-inquirer
-matplotlib
-numpy
-pandas
-# PyFMI==2.11.0 -> Installation only via conda possible 
-<<<<<<< HEAD
-PyYAML==6.0.1
-tqdm==4.66.2
-omegaconf>=2.4.0.dev3
-jinja2>=3.1.2
-
-=======
-PyYAML
-tqdm
-
->>>>>>> 0365c036
+asyncua
+FMPy
+inquirer
+matplotlib
+numpy
+pandas
+# PyFMI==2.11.0 -> Installation only via conda possible 
+omegaconf>=2.4.0.dev3
+jinja2>=3.1.2
+PyYAML
+tqdm