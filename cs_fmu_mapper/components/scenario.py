--- conflicted
+++ resolved
@@ -12,30 +12,8 @@
 
     def __init__(self, config, name):
         super(Scenario, self).__init__(config, name)
-<<<<<<< HEAD
-        self._log.info("Using Scenario path: " + config["path"])
-        if os.path.exists(config["path"]):
-            if os.path.isfile(config["path"]):
-                self._scenario = pd.read_csv(config["path"])
-            elif os.path.isdir(config["path"]):
-                file = chooseFile(
-                    config["path"],
-                    "Scenario path is a directory. Please choose a Scenraio file:",
-                )
-                self._scenario = pd.read_csv(
-                    os.path.join(config["path"], file), delimiter=","
-                )
-        else:
-            raise FileNotFoundError("Scenario file not found at: " + config["path"])
-        assert (
-            "t" in self._scenario.columns
-        ), f"Scenario file must contain a column 't'. Columns found: {str(
-            self._scenario.columns)}. Make sure to use comma as delimiter."
-=======
         self._scenarios = []
         self._load_scenarios(config["path"])
-
->>>>>>> c90c355d
         self._is_finished = False
         self._progress = 0
         self._final_time = self._calculate_final_time()
@@ -55,13 +33,14 @@
                         path,
                         "Scenario path is a directory. Please choose a Scenario file:",
                     )
-                    scenario = pd.read_csv(os.path.join(path, file))
+                    scenario = pd.read_csv(os.path.join(path, file), delimiter=",")
             else:
                 raise FileNotFoundError(f"Scenario file not found at: {path}")
 
             assert (
                 "t" in scenario.columns
-            ), f"Scenario file {path} must contain a column 't'."
+            ),  f"Scenario file must contain a column 't'. Columns found: {str(
+            self._scenario.columns)}. Make sure to use comma as delimiter."
             self._scenarios.append(scenario)
 
     def _calculate_final_time(self):
