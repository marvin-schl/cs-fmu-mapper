--- conflicted
+++ resolved
@@ -128,31 +128,9 @@
     def set_is_finished(self, val):
         self._is_finished = val
 
-<<<<<<< HEAD
     def notify_simulation_finished(self):
         pass
 
-    def create_progress_bar(self, final_time, color, desc):
-        self._pbar = tqdm(
-            total=final_time,
-            unit="s",
-            bar_format="{l_bar}{bar}| {n_fmt}{unit}/{total_fmt}{unit} [{elapsed}<{remaining}]",
-            dynamic_ncols=True,
-            colour=color,
-            desc=desc,
-        )
-
-    def update_progress_bar(self, dt):
-        if dt >= 1:
-            self._pbar.update(dt)
-        else:
-            self._pbar_update_counter += 1
-            if self._pbar_update_counter == int(1 / dt):
-                self._pbar.update(1)
-                self._pbar_update_counter = 0
-
-=======
->>>>>>> 6ad23276
     def log_info(self, msg):
         self._log.info(msg)
 
